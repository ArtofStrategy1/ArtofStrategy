--- conflicted
+++ resolved
@@ -2056,48 +2056,7 @@
                         signal: controller.signal
                     });
 
-<<<<<<< HEAD
-                    try {
-                        // Send to n8n with framework included
-                        const response = await fetch('https://n8n.data2int.com/webhook/analysis-ev2', {
-                            method: 'POST',
-                            headers: {
-                                'Content-Type': 'application/json',
-                                'Authorization': `Bearer ${token}`
-                            },
-                            body: JSON.stringify({
-                                customerName: companyName,
-                                location: location,
-                                useCase: useCase,
-                                prompt: fullPrompt,
-                                framework: framework,
-                                templateId: currentTemplateId,
-                                messageId: messageId
-                            }),
-                            signal: controller.signal
-                        });
-
-                        clearTimeout(timeoutId); // Clear the abort timeout since fetch completed
-
-                        if (response.ok) {
-                            const result = await response.json();
-                            console.log('Analysis request submitted successfully:', result);
-
-                            // Keep the same message - no updates needed since WebSocket will handle the final result
-                            // The actual result will come via WebSocket
-                        } else {
-                            throw new Error(`HTTP ${response.status}: ${response.statusText}`);
-                        }
-
-                    } catch (error) {
-                        clearTimeout(timeoutId);
-
-                        if (error.name === 'AbortError') {
-                            // Timeout occurred, but don't treat as error since WebSocket will handle response
-                            console.log('Fetch request timed out, but WebSocket will handle the response');
-=======
                     clearTimeout(timeoutId);
->>>>>>> 8454df88
 
                     if (!response.ok) {
                         throw new Error(`HTTP ${response.status}: ${response.statusText}`);
@@ -2352,14 +2311,8 @@
 
                 setLoading('register', true);
                 try {
-<<<<<<< HEAD
-                    // Create user via your Edge Function with separated names
-                    const { data: fnData, error: fnError } = await supabase.functions.invoke('create-user-v3', {
-                        body: {
-=======
                     const { data, error } = await supabase.functions.invoke('create-user-v3', {
                          body: {
->>>>>>> 8454df88
                             email,
                             password,
                             metadata: {
@@ -2740,28 +2693,6 @@
                             };
                         });
 
-<<<<<<< HEAD
-		// Function to fetch data from your backend
-            async function fetchGraphData() {
-                try {
-                    const response = await fetch('https://nlp.data2int.com/graph/knowledge-graph'); 
-                    if (!response.ok) {
-                        throw new Error(`HTTP error! status: ${response.status}`);
-                    }
-                    const graphData = await response.json();
-                    console.log("Fetched graph data:", graphData);
-
-                    const transformedNodes = graphData.nodes.map(node => ({
-                        id: String(node.id), // Ensure ID is a string
-                        caption: node.properties.name || node.label,
-                        labels: [String(node.label)], // NVL expects an array of labels
-                        properties: node.properties ? { ...node.properties } : {} // Ensure properties is a plain object
-                    }));
-
-                    const transformedRelationships = graphData.relationships.map(rel => {
-                        const relId = rel.id ? String(rel.id) : `${rel.source_id}-${rel.type}-${rel.target_id}`;
-=======
->>>>>>> 8454df88
                         return {
                             nodes: transformedNodes,
                             relationships: transformedRelationships
