--- conflicted
+++ resolved
@@ -9,16 +9,13 @@
     <link href="https://fonts.googleapis.com/css2?family=Inter:wght@300;400;500;600;700&display=swap" rel="stylesheet">
     <!-- Three.js CDN for 3D animation -->
     <script src="https://cdnjs.cloudflare.com/ajax/libs/three.js/r128/three.min.js"></script>
-<<<<<<< HEAD
     <!-- Supabase Client -->
     <script src="https://unpkg.com/@supabase/supabase-js@2"></script>
     <!-- jsPDF for Save to PDF -->
     <script src="https://cdnjs.cloudflare.com/ajax/libs/jspdf/2.5.1/jspdf.umd.min.js"></script>
-=======
     <!-- Cytoscape.js CDN for graph visualization -->
     <script src="https://cdnjs.cloudflare.com/ajax/libs/cytoscape/3.33.1/cytoscape.min.js"></script>
 	
->>>>>>> 15797e8b
     <style>
         /* --- Base & Animated Background --- */
         body {
@@ -55,17 +52,12 @@
         }
 
         /* Specific display rules for active pages */
-<<<<<<< HEAD
         #home.active,
         #templates.active,
         #templateDetail.active,
-        #examplesPage.active {
+        #examplesPage.active, #graphPage.active {
             display: block;
             /* Content pages */
-=======
-        #home.active, #templates.active, #templateDetail.active, #examplesPage.active, #graphPage.active {
-            display: block; /* Content pages */
->>>>>>> 15797e8b
         }
 
         #login.active,
@@ -386,57 +378,6 @@
         .ws-status.connecting {
             background: rgba(245, 158, 11, 0.8);
             color: #fbbf24;
-        }
-
-
-        /* Glassy Checkboxes */
-        .method-checkbox {
-            appearance: none;
-            width: 20px;
-            height: 20px;
-            border: 2px solid rgba(255, 255, 255, 0.4);
-            border-radius: 6px;
-            background: rgba(255, 255, 255, 0.1);
-            backdrop-filter: blur(4px);
-            cursor: pointer;
-            transition: all 0.3s ease;
-        }
-
-        .method-checkbox:checked {
-            background: rgba(79, 70, 229, 0.8);
-            border-color: rgba(167, 139, 250, 0.9);
-            box-shadow: 0 0 10px rgba(167, 139, 250, 0.7);
-            transform: scale(1.15);
-        }
-
-        .method-checkbox:hover {
-            transform: scale(1.1);
-            border-color: rgba(255, 255, 255, 0.7);
-        }
-<<<<<<< HEAD
-=======
-		/* WebSocket connection status indicator */
-		.ws-status {
-			position: static;
-			top: 20px;
-			right: 20px;
-			padding: 0.5rem;
-			border-radius: 0.5rem;
-			font-size: 0.875rem;
-			z-index: 1000;
-			transition: all 0.3s ease;
-		}
-		.ws-status.connected {
-			background: rgba(5, 150, 105, 0.8);
-			color: #a7f3d0;
-		}
-		.ws-status.disconnected {
-			background: rgba(220, 38, 38, 0.8);
-			color: #fca5a5;
-		}
-		.ws-status.connecting {
-			background: rgba(245, 158, 11, 0.8);
-			color: #fbbf24;
 		}
 		/* Cytoscape.js Graph Container Styling */
 		#graph-container {
@@ -459,12 +400,37 @@
 			border-radius: 1.5rem;	/* The amount of rounding you want to apply */
 			overflow: hidden; /* So content inside is also rounded */
 			margin: 0
-		}
->>>>>>> 15797e8b
+        }
+
+
+        /* Glassy Checkboxes */
+        .method-checkbox {
+            appearance: none;
+            width: 20px;
+            height: 20px;
+            border: 2px solid rgba(255, 255, 255, 0.4);
+            border-radius: 6px;
+            background: rgba(255, 255, 255, 0.1);
+            backdrop-filter: blur(4px);
+            cursor: pointer;
+            transition: all 0.3s ease;
+        }
+
+        .method-checkbox:checked {
+            background: rgba(79, 70, 229, 0.8);
+            border-color: rgba(167, 139, 250, 0.9);
+            box-shadow: 0 0 10px rgba(167, 139, 250, 0.7);
+            transform: scale(1.15);
+        }
+
+        .method-checkbox:hover {
+            transform: scale(1.1);
+            border-color: rgba(255, 255, 255, 0.7);
+        }
     </style>
 </head>
-
 <body class="min-h-screen">
+
     <!-- Three.js Canvas for Animated Background -->
     <canvas id="threeJsCanvas"></canvas>
     <div id="wsStatus" class="ws-status disconnected">Disconnected</div>
@@ -476,20 +442,10 @@
         <div class="container mx-auto flex justify-between items-center">
             <a href="#" class="text-2xl font-bold text-white nav-link" data-page="home">S.A.G.E.</a>
             <div>
-<<<<<<< HEAD
-                <a href="#" class="text-white/80 hover:text-white px-3 py-2 rounded-md text-sm font-medium nav-link"
-                    data-page="home">Home</a>
-                <a href="#"
-                    class="text-white/80 hover:text-white px-3 py-2 rounded-md text-sm font-medium nav-link hidden"
-                    data-page="templates">Templates</a>
-                <a href="#" class="text-white/80 hover:text-white px-3 py-2 rounded-md text-sm font-medium nav-link"
-                    data-page="login">Login</a>
-=======
                 <a href="#" class="text-white/80 hover:text-white px-3 py-2 rounded-md text-sm font-medium nav-link" data-page="home">Home</a>
                 <a href="#" class="text-white/80 hover:text-white px-3 py-2 rounded-md text-sm font-medium nav-link" data-page="templates">Templates</a>
                 <a href="#" class="text-white/80 hover:text-white px-3 py-2 rounded-md text-sm font-medium nav-link" data-page="login">Login</a>
 				<a href="#" class="text-white/80 hover:text-white px-3 py-2 rounded-md text-sm font-medium nav-link" data-page="graphPage">Knowledge Graph</a>
->>>>>>> 15797e8b
             </div>
         </div>
     </nav>
@@ -944,12 +900,20 @@
     </div>
 
 
-<<<<<<< HEAD
-    <script>
+    <script type="module">
         // =========================================================
         // SCRIPT
         // =========================================================
-        document.addEventListener('DOMContentLoaded', () => {
+        	// Load NVL base library
+	import { NVL } from "https://esm.sh/@neo4j-nvl/base@0.3.9/es2022/base.mjs";
+	import { 
+		ClickInteraction,
+		ZoomInteraction,
+		PanInteraction,
+		DragNodeInteraction,
+		HoverInteraction 
+	} from "https://esm.sh/@neo4j-nvl/interaction-handlers@0.3.9/es2022/interaction-handlers.mjs";
+document.addEventListener('DOMContentLoaded', () => {
 
             // --- Supabase Configuration ---
             const SUPABASE_URL = 'https://supabase.data2int.com'
@@ -986,52 +950,6 @@
                     title: 'SWOT Analysis',
                     description: "Analyze your organization's Strengths, Weaknesses, Opportunities, and Threats with a comprehensive framework.",
                     prompt: `Please conduct a comprehensive SWOT analysis for my organization. I need you to help me identify and analyze:
-=======
-<script type="module">
-// =========================================================
-// SCRIPT
-// =========================================================
-	// Load NVL base library
-	import { NVL } from "https://esm.sh/@neo4j-nvl/base@0.3.9/es2022/base.mjs";
-	import { 
-		ClickInteraction,
-		ZoomInteraction,
-		PanInteraction,
-		DragNodeInteraction,
-		HoverInteraction 
-	} from "https://esm.sh/@neo4j-nvl/interaction-handlers@0.3.9/es2022/interaction-handlers.mjs";
-document.addEventListener('DOMContentLoaded', () => {
-
-    // --- DOM Element References ---
-    const $ = id => document.getElementById(id);
-    const pages = document.querySelectorAll('.page');
-    const navLinks = document.querySelectorAll('.nav-link');
-    const templatesListContainer = $('templatesList');
-    const templateDetailContainer = $('templateDetail');
-    let currentTemplateId = null; // To store the ID of the selected template
-	let websocket = null;
-	let reconnectAttempts = 0;
-	const maxReconnectAttempts = 5;
-	const reconnectDelay = 3000; // 3 seconds
-	let pendingAnalysisRequests = new Map()
-	
-
-    // --- User Session State (NEW) ---
-    let userLoggedIn = false; // This will track if a user is logged in
-
-    // --- Template Data ---
-    const templates = {
-        'custom-template': {
-            title: 'Custom Strategy Generator',
-            description: 'Design your own strategic analysis by defining the type of strategy, company, use case, and location.',
-            isPremium: true,
-            // No fixed prompt here, it will be generated from user inputs
-        },
-        'swot': {
-            title: 'SWOT Analysis',
-            description: "Analyze your organization's Strengths, Weaknesses, Opportunities, and Threats with a comprehensive framework.",
-            prompt: `Please conduct a comprehensive SWOT analysis for my organization. I need you to help me identify and analyze:
->>>>>>> 15797e8b
 
 STRENGTHS (Internal Positive Factors):
 - What advantages do we have over competitors?
@@ -1446,7 +1364,6 @@
 
 
 
-<<<<<<< HEAD
             // --- Checkbox Selection Logic ---
             let selectionCounter = document.getElementById('selectionCounter');
             if (selectionCounter) {
@@ -1462,29 +1379,6 @@
                     });
                 });
             }
-=======
-        const targetPage = $(pageId);
-        if (targetPage) {
-            targetPage.classList.add('active');
-            // Set display based on the type of page
-            if (pageId === 'home' || pageId === 'templates' || pageId === 'templateDetail' || pageId === 'examplesPage' || pageId === `graphPage`) {
-                targetPage.style.display = 'block';
-            } else if (pageId === 'login' || pageId === 'signup') {
-                targetPage.style.display = 'flex';
-            }
-			window.scrollTo(0, 0);
-
-			// Call loadKnowledgeGraph when navigating to the graphPage
-			if (pageId === 'graphPage') { 
-				loadKnowledgeGraph()
-				// requestAnimationFrame(() => {
-				// 	loadKnowledgeGraph();
-				// });
-			}
-            
-        }
-    }
->>>>>>> 15797e8b
 
             // --- Extend handleGenerate to include checkbox data and validation ---
             const originalHandleGenerate = handleGenerate;
@@ -1575,18 +1469,27 @@
                     page.style.display = 'none'; // Explicitly hide all pages
                 });
 
-                const targetPage = $(pageId);
-                if (targetPage) {
-                    targetPage.classList.add('active');
-                    // Set display based on the type of page
-                    if (pageId === 'home' || pageId === 'templates' || pageId === 'templateDetail' || pageId === 'examplesPage') {
-                        targetPage.style.display = 'block';
-                    } else if (pageId === 'login' || pageId === 'signup') {
-                        targetPage.style.display = 'flex';
-                    }
-                    window.scrollTo(0, 0);
-                }
-            }
+        const targetPage = $(pageId);
+        if (targetPage) {
+            targetPage.classList.add('active');
+            // Set display based on the type of page
+            if (pageId === 'home' || pageId === 'templates' || pageId === 'templateDetail' || pageId === 'examplesPage' || pageId === `graphPage`) {
+                targetPage.style.display = 'block';
+            } else if (pageId === 'login' || pageId === 'signup') {
+                targetPage.style.display = 'flex';
+            }
+			window.scrollTo(0, 0);
+
+			// Call loadKnowledgeGraph when navigating to the graphPage
+			if (pageId === 'graphPage') { 
+				loadKnowledgeGraph()
+				// requestAnimationFrame(() => {
+				// 	loadKnowledgeGraph();
+				// });
+			}
+            
+        }
+    }
 
             // --- Update Navigation Bar Links ---
             function updateNavBar() {
@@ -1636,15 +1539,6 @@
                     return;
                 }
 
-<<<<<<< HEAD
-                if ((pageId === 'login' || pageId === 'signup') && userLoggedIn) {
-                    showMessage('loginMessage', 'You are already logged in.', 'success'); // Display message on login page
-                    navigateTo('home'); // Or navigate to templates
-                    return;
-                }
-                navigateTo(pageId);
-            }
-=======
         if ((pageId === 'login' || pageId === 'signup') && userLoggedIn) {
             showMessage('loginMessage', 'You are already logged in.', 'success'); // Display message on login page
             navigateTo('home'); // Or navigate to templates
@@ -1658,19 +1552,6 @@
 		}
         navigateTo(pageId);
     }
-
-    // --- Template Page Logic ---
-    function populateTemplatesList() {
-        templatesListContainer.innerHTML = '';
-        const templateArray = Object.keys(templates).map(key => ({ id: key, ...templates[key] }));
-
-        // Sort to put 'custom-template' first if it exists
-        templateArray.sort((a, b) => {
-            if (a.id === 'custom-template') return -1;
-            if (b.id === 'custom-template') return 1;
-            return 0;
-        });
->>>>>>> 15797e8b
 
             // --- Template Page Logic ---
             function populateTemplatesList() {
@@ -2501,14 +2382,13 @@
                 }
             });
 
-<<<<<<< HEAD
             nextExampleBtn.addEventListener('click', () => {
                 if (currentExampleIndex < analysisExamples.length - 1) {
                     currentExampleIndex++;
                     showAnalysisExample(currentExampleIndex);
                 }
             });
-=======
+
 	// --- Knowledge Graph Visualization Logic (NEW) ---
 	async function loadKnowledgeGraph() {
 		const graphContainer = document.querySelector('.graph-inner')
@@ -2600,12 +2480,6 @@
             }
 		}
 
-    // Initialize carousel on page load
-    if (analysisExamples.length > 0) {
-        showAnalysisExample(currentExampleIndex);
-    }
->>>>>>> 15797e8b
-
             // Initialize carousel on page load
             if (analysisExamples.length > 0) {
                 showAnalysisExample(currentExampleIndex);
@@ -2627,9 +2501,6 @@
         });
     </script>
 </body>
-<<<<<<< HEAD
-
-</html>
-=======
-</html>
->>>>>>> 15797e8b
+
+
+</html>