--- conflicted
+++ resolved
@@ -6,14 +6,11 @@
     <title>S.A.G.E. - AI Strategy Assistant</title>
     <script src="https://cdn.tailwindcss.com"></script>
     <script src="https://unpkg.com/@supabase/supabase-js@2"></script>
-<<<<<<< HEAD
-=======
     <!-- jsPDF for Save to PDF -->
     <script src="https://cdnjs.cloudflare.com/ajax/libs/jspdf/2.5.1/jspdf.umd.min.js"></script>
     <!-- Cytoscape.js CDN for graph visualization -->
     <script src="https://cdnjs.cloudflare.com/ajax/libs/cytoscape/3.33.1/cytoscape.min.js"></script>
 	
->>>>>>> d36d7660
     <style>
         body {
             font-family: system-ui, -apple-system, sans-serif;
@@ -26,8 +23,6 @@
         }
 
         .page.active {
-<<<<<<< HEAD
-=======
             animation: fadeIn .5s ease-out;
         }
 
@@ -36,7 +31,6 @@
         #templates.active,
         #templateDetail.active,
         #examplesPage.active, #graphPage.active {
->>>>>>> d36d7660
             display: block;
         }
 
@@ -48,34 +42,8 @@
 
         .glass-container {
             background: rgba(255, 255, 255, 0.1);
-<<<<<<< HEAD
-=======
             /*backdrop-filter: blur(12px);*/
             /*-webkit-backdrop-filter: blur(12px);*/
-            border: 1px solid rgba(255, 255, 255, 0.2);
-            border-radius: 1rem;
-            padding: 2.5rem;
-            box-shadow: 0 8px 32px 0 rgba(31, 38, 135, 0.37);
-        }
-
-        .feature-card {
-            background: rgba(255, 255, 255, 0.08);
-            border: 1px solid rgba(255, 255, 255, 0.15);
-            border-radius: 1rem;
-            transition: all .3s ease;
-            text-align: center;
-            /* Centered text within feature cards */
-        }
-
-        .feature-card:hover {
-            transform: translateY(-5px);
-            background: rgba(255, 255, 255, 0.12);
-            box-shadow: 0 10px 25px rgba(0, 0, 0, 0.2);
-        }
-
-        .template-card {
-            background: rgba(0, 0, 0, 0.2);
->>>>>>> d36d7660
             border: 1px solid rgba(255, 255, 255, 0.2);
             border-radius: 0.5rem;
             padding: 2rem;
@@ -190,8 +158,6 @@
             background: rgba(220, 38, 38, 0.8);
             color: #fca5a5;
         }
-<<<<<<< HEAD
-=======
 
         .ws-status.connecting {
             background: rgba(245, 158, 11, 0.8);
@@ -245,7 +211,6 @@
             transform: scale(1.1);
             border-color: rgba(255, 255, 255, 0.7);
         }
->>>>>>> d36d7660
     </style>
 </head>
 <body class="min-h-screen">
@@ -256,16 +221,10 @@
         <div class="container mx-auto flex justify-between items-center">
             <a href="#" class="text-2xl font-bold text-white nav-link" data-page="home">S.A.G.E.</a>
             <div>
-<<<<<<< HEAD
-                <a href="#" class="text-white/80 hover:text-white px-3 py-2 nav-link" data-page="home">Home</a>
-                <a href="#" class="text-white/80 hover:text-white px-3 py-2 nav-link hidden" data-page="templates">Templates</a>
-                <a href="#" class="text-white/80 hover:text-white px-3 py-2 nav-link" data-page="login">Login</a>
-=======
                 <a href="#" class="text-white/80 hover:text-white px-3 py-2 rounded-md text-sm font-medium nav-link" data-page="home">Home</a>
                 <a href="#" class="text-white/80 hover:text-white px-3 py-2 rounded-md text-sm font-medium nav-link" data-page="templates">Templates</a>
                 <a href="#" class="text-white/80 hover:text-white px-3 py-2 rounded-md text-sm font-medium nav-link" data-page="login">Login</a>
 				<a href="#" class="text-white/80 hover:text-white px-3 py-2 rounded-md text-sm font-medium nav-link" data-page="graphPage">Knowledge Graph</a>
->>>>>>> d36d7660
             </div>
         </div>
     </nav>
@@ -383,17 +342,204 @@
         </div>
     </div>
 
-    <!-- Email Verification Page -->
-    <div id="emailVerification" class="page flex items-center justify-center min-h-[80vh]">
-        <div class="w-full max-w-md">
-            <div class="glass-container text-center">
-                <h2 class="text-3xl font-bold mb-6 text-white">Check Your Email</h2>
-                <p class="text-white/80 mb-6">Thank you for registering! We've sent a verification link to your email address. Please check your inbox and click the link to verify your account.</p>
-                <p class="text-white/60 text-sm mb-6">Don't forget to check your spam folder if you don't see the email in your inbox.</p>
-                <div class="text-center">
-                    <button class="text-indigo-300 hover:text-indigo-200 nav-link" data-page="login">Return to Login</button>
+    <!-- New Glass Box for Methods -->
+    </div>
+    </div>
+    </div>
+
+    <!-- ========================================================= -->
+    <!-- AI EXAMPLES PAGE (NEW)                                    -->
+    <!-- ========================================================= -->
+    <div id="examplesPage" class="page container mx-auto px-6 py-16">
+        <h1 class="text-4xl font-bold text-center mb-2">AI Analysis Examples</h1>
+        <p class="text-lg text-white/80 text-center mb-12 max-w-2xl mx-auto">See how S.A.G.E. can transform complex data
+            into actionable strategic insights with these example outputs.</p>
+
+        <div id="analysisCarousel" class="relative max-w-4xl mx-auto glass-container p-0">
+            <!-- Example 1: SWOT Analysis -->
+            <div class="analysis-example-item">
+                <h2 class="text-3xl font-bold mb-4">Example: SWOT Analysis for "GlobalTech Solutions"</h2>
+                <div class="text-white/70">
+                    <h3>STRENGTHS:</h3>
+                    <ul>
+                        <li><strong>Strong R&D Department:</strong> GlobalTech consistently innovates, holding numerous
+                            patents in AI and quantum computing.</li>
+                        <li><strong>Global Presence:</strong> Established offices and client base across North America,
+                            Europe, and Asia.</li>
+                        <li><strong>Talented Workforce:</strong> Highly skilled engineers and data scientists, fostering
+                            a culture of excellence.</li>
+                    </ul>
+
+                    <h3>WEAKNESSES:</h3>
+                    <ul>
+                        <li><strong>High Operating Costs:</strong> Extensive R&D and global infrastructure lead to
+                            significant overheads.</li>
+                        <li><strong>Limited Marketing Reach:</strong> Reliance on word-of-mouth and niche industry
+                            events, missing broader market segments.</li>
+                        <li><strong>Bureaucratic Processes:</strong> Slow decision-making due to multi-layered approval
+                            systems.</li>
+                    </ul>
+
+                    <h3>OPPORTUNITIES:</h3>
+                    <ul>
+                        <li><strong>Emerging Markets:</strong> Untapped potential in developing economies for AI-driven
+                            solutions.</li>
+                        <li><strong>Strategic Partnerships:</b> Collaboration with hardware manufacturers to integrate
+                                AI software.</li>
+                        <li><strong>Government Grants:</strong> Increased funding for AI research and development
+                            initiatives.</li>
+                    </ul>
+
+                    <h3>THREATS:</h3>
+                    <ul>
+                        <li><strong>Intense Competition:</strong> Rapidly evolving tech landscape with new startups and
+                            established giants.</li>
+                        <li><strong>Talent Drain:</strong> High demand for skilled AI professionals leading to
+                            competitive recruitment.</li>
+                        <li><strong>Regulatory Changes:</strong> Evolving data privacy and AI ethics regulations
+                            impacting product development.</li>
+                    </ul>
+
+                    <h3>Strategic Recommendations:</h3>
+                    <ol>
+                        <li><strong>Optimize Cost Structure:</strong> Implement agile methodologies to reduce R&D cycle
+                            times and explore automation in operational processes.</li>
+                        <li><strong>Expand Marketing Channels:</strong> Invest in digital marketing and content strategy
+                            to reach a wider audience and enhance brand visibility.</li>
+                        <li><strong>Forge Key Alliances:</strong> Actively pursue partnerships with complementary
+                            technology providers to expand market reach and product offerings.</li>
+                    </ol>
                 </div>
             </div>
+
+            <!-- Example 2: Market Entry Strategy for "EcoCycle Innovations" -->
+            <div class="analysis-example-item hidden">
+                <h2 class="text-3xl font-bold mb-4">Example: Market Entry Strategy for "EcoCycle Innovations" into
+                    Southeast Asia</h2>
+                <div class="text-white/70">
+                    <h3>MARKET ASSESSMENT:</h3>
+                    <ul>
+                        <li><strong>Market Size & Growth:</strong> Southeast Asia's recycling and waste management
+                            market is projected to grow at a CAGR of 8% over the next five years, driven by increasing
+                            environmental awareness and government initiatives.</li>
+                        <li><strong>Customer Segments:</strong> Key segments include industrial waste generators,
+                            municipal waste facilities, and commercial enterprises seeking sustainable solutions.</li>
+                        <li><strong>Market Maturity:</strong> Varies by country; Singapore and Malaysia are more mature,
+                            while Vietnam and Indonesia are emerging.</li>
+                    </ul>
+
+                    <h3>COMPETITIVE LANDSCAPE:</h3>
+                    <ul>
+                        <li><strong>Key Players:</strong> Dominated by local players with strong government ties and a
+                            few international waste management giants.</li>
+                        <li><strong>Competitive Advantages:</strong> Local players often have lower operational costs
+                            and established networks. EcoCycle's advanced waste-to-energy technology offers a unique
+                            value proposition.</li>
+                    </ul>
+
+                    <h3>ENTRY STRATEGY OPTIONS:</h3>
+                    <ol>
+                        <li><strong>Joint Venture (JV) with Local Partner:</strong> Recommended approach. A JV allows
+                            EcoCycle to leverage local expertise, navigate regulatory complexities, and gain immediate
+                            market access.
+                            <ul>
+                                <li><strong>Pros:</strong> Reduced risk, faster market penetration, access to local
+                                    networks.</li>
+                                <li><strong>Cons:</strong> Potential for cultural clashes, profit sharing.</li>
+                            </ul>
+                        </li>
+                        <li><strong>Greenfield Investment:</strong> Building new facilities.
+                            <ul>
+                                <li><strong>Pros:</strong> Full control, tailor-made operations.</li>
+                                <li><strong>Cons:</strong> High capital investment, long lead times, significant
+                                    regulatory hurdles.</li>
+                            </ul>
+                        </li>
+                    </ol>
+
+                    <h3>Implementation Roadmap:</h3>
+                    <ul>
+                        <li><strong>Phase 1 (Months 1-6):</strong> Partner identification and due diligence. Focus on
+                            countries with favorable regulatory environments (e.g., Malaysia, Thailand).</li>
+                        <li><strong>Phase 2 (Months 7-18):</strong> JV formation and pilot project initiation. Secure
+                            initial contracts with industrial clients.</li>
+                        <li><strong>Phase 3 (Months 19-36):</b> Scale operations, expand service offerings, and explore
+                                opportunities in other SEA markets.</li>
+                    </ul>
+                </div>
+            </div>
+
+            <!-- Example 3: Digital Transformation Roadmap for "RetailX" -->
+            <div class="analysis-example-item hidden">
+                <h2 class="text-3xl font-bold mb-4">Example: Digital Transformation Roadmap for "RetailX"</h2>
+                <div class="text-white/70">
+                    <h3>VISION & OBJECTIVES:</h3>
+                    <ul>
+                        <li><strong>Vision:</strong> To become a leading omnichannel retailer, leveraging digital
+                            technologies to enhance customer experience, optimize operations, and drive sustainable
+                            growth.</li>
+                        <li><strong>Objectives:</strong> Increase online sales by 30% within 2 years, reduce operational
+                            costs by 15% through automation, and improve customer satisfaction scores by 20%.</li>
+                    </ul>
+
+                    <h3>CURRENT STATE ASSESSMENT:</h3>
+                    <ul>
+                        <li><strong>Digital Capabilities:</strong> Fragmented legacy systems, limited e-commerce
+                            capabilities, manual inventory management.</li>
+                        <li><strong>Pain Points:</strong> Inconsistent customer experience across channels, inefficient
+                            supply chain, lack of real-time data for decision-making.</li>
+                    </ul>
+
+                    <h3>KEY PILLARS OF TRANSFORMATION:</h3>
+                    <ol>
+                        <li><strong>Customer Experience:</strong> Unify online and offline channels, personalize
+                            customer journeys.</li>
+                        <li><strong>Operational Efficiency:</strong> Automate back-office processes, optimize supply
+                            chain.</li>
+                        <li><strong>Data & Analytics:</strong> Implement robust data infrastructure, leverage AI for
+                            insights.</li>
+                        <li><strong>Culture & Talent:</strong> Foster digital-first mindset, upskill workforce.</li>
+                    </ol>
+
+                    <h3>INITIATIVES & TECHNOLOGIES:</h3>
+                    <ul>
+                        <li><strong>Customer Experience:</strong> CRM implementation (Salesforce), E-commerce platform
+                            upgrade (Shopify Plus), AI-powered chatbots.</li>
+                        <li><strong>Operational Efficiency:</strong> ERP system integration (SAP), Warehouse Management
+                            System (WMS), Robotic Process Automation (RPA) for routine tasks.</li>
+                        <li><strong>Data & Analytics:</strong> Data Lake/Warehouse (Snowflake), Business Intelligence
+                            tools (Tableau), Predictive Analytics.</li>
+                        <li><strong>Culture & Talent:** Digital literacy training, change management programs.</li>
+                    </ul>
+
+                    <h3>PHASED IMPLEMENTATION PLAN:</h3>
+                    <ul>
+                        <li><strong>Short-term (0-6 months):</strong> CRM implementation, basic e-commerce upgrade,
+                            pilot RPA for finance.</li>
+                        <li><strong>Mid-term (6-18 months):</strong> Full ERP integration, advanced e-commerce features,
+                            initial data lake setup, comprehensive digital training.</li>
+                        <li><strong>Long-term (18+ months):</strong> AI-driven personalization, predictive supply chain,
+                            expansion into new digital services.</li>
+                    </ul>
+
+                    <h3>MEASUREMENT & KPIs:</h3>
+                    <ul>
+                        <li>Online Conversion Rate, Customer Lifetime Value, Order Fulfillment Time, Inventory Accuracy,
+                            Employee Digital Proficiency.</li>
+                    </ul>
+                </div>
+            </div>
+
+            <!-- Carousel Navigation Buttons -->
+            <button id="prevExampleBtn" class="carousel-button left">&larr;</button>
+            <button id="nextExampleBtn" class="carousel-button right">&rarr;</button>
+        </div>
+        <div class="text-center text-white/80 mt-4">
+            <span id="exampleCounter">1 of 3</span>
+        </div>
+
+        <div class="text-center mt-12">
+            <button class="btn btn-primary nav-link" data-page="templates">View Templates</button>
         </div>
 	</div>
     <!-- ========================================================= -->
@@ -407,11 +553,6 @@
 		</div>
     </div>
 
-<<<<<<< HEAD
-    <script>
-        document.addEventListener('DOMContentLoaded', () => {
-            // Supabase Configuration
-=======
 
     <script type="module">
         // =========================================================
@@ -429,7 +570,6 @@
 document.addEventListener('DOMContentLoaded', () => {
 
             // --- Supabase Configuration ---
->>>>>>> d36d7660
             const SUPABASE_URL = 'https://supabase.data2int.com'
             const SUPABASE_ANON_KEY = 'eyJhbGciOiJIUzI1NiIsInR5cCI6IkpXVCJ9.eyJyb2xlIjoiYW5vbiIsImlzcyI6InN1cGFiYXNlIiwiaWF0IjoxNjQwOTk1MjAwLCJleHAiOjE5NTYzNTUyMDB9.KHXKQpsN6MNB08H_IPxP4Gh0gjcsvXG9IeJuK3XpnAU'
             const supabase = window.supabase.createClient(SUPABASE_URL, SUPABASE_ANON_KEY)
@@ -581,17 +721,6 @@
                     page.style.display = 'none';
                 });
 
-<<<<<<< HEAD
-                const targetPage = $(pageId);
-                if (targetPage) {
-                    targetPage.classList.add('active');
-                    if (pageId === 'home' || pageId === 'templates' || pageId === 'templateDetail') {
-                        targetPage.style.display = 'block';
-                    } else if (pageId === 'login' || pageId === 'signup' || pageId === 'emailVerification') {
-                        targetPage.style.display = 'flex';
-                    }
-                }
-=======
         const targetPage = $(pageId);
         if (targetPage) {
             targetPage.classList.add('active');
@@ -600,7 +729,6 @@
                 targetPage.style.display = 'block';
             } else if (pageId === 'login' || pageId === 'signup') {
                 targetPage.style.display = 'flex';
->>>>>>> d36d7660
             }
 			window.scrollTo(0, 0);
 
@@ -661,10 +789,6 @@
                     return;
                 }
 
-<<<<<<< HEAD
-                navigateTo(pageId);
-            }
-=======
         if ((pageId === 'login' || pageId === 'signup') && userLoggedIn) {
             showMessage('loginMessage', 'You are already logged in.', 'success'); // Display message on login page
             navigateTo('home'); // Or navigate to templates
@@ -678,7 +802,6 @@
 		}
         navigateTo(pageId);
     }
->>>>>>> d36d7660
 
             // Template Management
             function populateTemplatesList() {
@@ -959,22 +1082,256 @@
                 setTimeout(() => el.classList.add('hidden'), 3000);
             }
 
-            // Event Listeners
-            $('loginBtn').addEventListener('click', handleLogin);
-            $('registerBtn').addEventListener('click', handleRegister);
-            $('generateBtn').addEventListener('click', handleGenerate);
-            
-            // Add resend email listener (with null check since button might not exist on page load)
-            const resendBtn = $('resendEmailBtn');
-            if (resendBtn) {
-                resendBtn.addEventListener('click', resendVerificationEmail);
-            }
-
-<<<<<<< HEAD
-            // Hash detection for verified emails
-            if (window.location.hash === '#verified') {
-                navigateTo('templates');
-=======
+            // --- Three.js Animation Logic ---
+            let scene, camera, renderer, group;
+            const particlesData = [];
+            let positions, colors;
+            let particlesGeometry;
+            let pointCloud;
+            let particlePositions;
+            let linesMesh;
+
+            const NUM_PARTICLES = 1000; // Increased to 1000 particles
+            const AREA_SIZE = 3000; // Increased area size
+            const AREA_HALF = AREA_SIZE / 2;
+            const MIN_DISTANCE = 200; // Max distance for lines to connect
+
+            let mouseX = 0, mouseY = 0; // Mouse position for interaction
+            let targetRotationX = 0, targetRotationY = 0; // Target rotation for group
+
+            // Function to create a circular texture for particles
+            function createCircleTexture(size, color) {
+                const canvas = document.createElement('canvas');
+                canvas.width = size;
+                canvas.height = size;
+                const context = canvas.getContext('2d');
+                const gradient = context.createRadialGradient(size / 2, size / 2, 0, size / 2, size / 2, size / 2);
+                gradient.addColorStop(0, color);
+                gradient.addColorStop(0.7, color);
+                gradient.addColorStop(1, 'rgba(0,0,0,0)'); // Fade to transparent
+                context.fillStyle = gradient;
+                context.arc(size / 2, size / 2, size / 2, 0, Math.PI * 2);
+                context.fill();
+                return new THREE.CanvasTexture(canvas);
+            }
+
+            function initThreeJS() {
+                const canvas = $('threeJsCanvas');
+                camera = new THREE.PerspectiveCamera(45, window.innerWidth / window.innerHeight, 1, 4000);
+                camera.position.z = 3000; // Adjusted camera distance to view larger area
+
+                scene = new THREE.Scene();
+                group = new THREE.Group();
+                scene.add(group);
+
+                // Create circular texture for particles
+                const particleTexture = createCircleTexture(64, 'rgba(173, 216, 230, 1)'); // Light Blue color for neurons
+
+                // Particle material (nodes)
+                const pMaterial = new THREE.PointsMaterial({
+                    color: 0xFFFFFF, // White, will be tinted by texture
+                    size: 7, // Reduced size of the rendered circles
+                    blending: THREE.AdditiveBlending,
+                    transparent: true,
+                    sizeAttenuation: false, // Keep size consistent regardless of distance
+                    map: particleTexture // Apply the circular texture
+                });
+
+                particlesGeometry = new THREE.BufferGeometry();
+                particlePositions = new Float32Array(NUM_PARTICLES * 3);
+
+                // Initialize particle data and positions
+                for (let i = 0; i < NUM_PARTICLES; i++) {
+                    const x = Math.random() * AREA_SIZE - AREA_HALF;
+                    const y = Math.random() * AREA_SIZE - AREA_HALF;
+                    const z = Math.random() * AREA_SIZE - AREA_HALF;
+
+                    particlePositions[i * 3] = x;
+                    particlePositions[i * 3 + 1] = y;
+                    particlePositions[i * 3 + 2] = z;
+
+                    particlesData.push({
+                        velocity: new THREE.Vector3(
+                            (Math.random() - 0.5) * 0.5, // Slower velocity
+                            (Math.random() - 0.5) * 0.5,
+                            (Math.random() - 0.5) * 0.5
+                        ),
+                        numConnections: 0
+                    });
+                }
+
+                particlesGeometry.setDrawRange(0, NUM_PARTICLES);
+                particlesGeometry.setAttribute('position', new THREE.BufferAttribute(particlePositions, 3).setUsage(THREE.DynamicDrawUsage));
+
+                pointCloud = new THREE.Points(particlesGeometry, pMaterial);
+                group.add(pointCloud);
+
+                // Line material (connections)
+                const lineGeometry = new THREE.BufferGeometry();
+                positions = new Float32Array(NUM_PARTICLES * NUM_PARTICLES * 3);
+                colors = new Float32Array(NUM_PARTICLES * NUM_PARTICLES * 3);
+
+                lineGeometry.setAttribute('position', new THREE.BufferAttribute(positions, 3).setUsage(THREE.DynamicDrawUsage));
+                lineGeometry.setAttribute('color', new THREE.BufferAttribute(colors, 3).setUsage(THREE.DynamicDrawUsage));
+                lineGeometry.computeBoundingSphere();
+                lineGeometry.setDrawRange(0, 0); // Start with no lines drawn
+
+                const lineMaterial = new THREE.LineBasicMaterial({
+                    vertexColors: true,
+                    blending: THREE.AdditiveBlending,
+                    transparent: true,
+                    opacity: 0.4 // Increased overall line opacity for better visibility
+                });
+
+                linesMesh = new THREE.LineSegments(lineGeometry, lineMaterial);
+                group.add(linesMesh);
+
+                renderer = new THREE.WebGLRenderer({ canvas: canvas, antialias: true, alpha: true });
+                renderer.setPixelRatio(window.devicePixelRatio);
+                renderer.setSize(window.innerWidth, window.innerHeight);
+                renderer.setAnimationLoop(animateThreeJS); // Use the new animation loop
+
+                window.addEventListener('resize', onWindowResize);
+                window.addEventListener('mousemove', onDocumentMouseMove);
+            }
+
+            function onDocumentMouseMove(event) {
+                // Normalize mouse coordinates to -1 to +1
+                mouseX = (event.clientX / window.innerWidth) * 2 - 1;
+                mouseY = - (event.clientY / window.innerHeight) * 2 + 1;
+            }
+
+            function animateThreeJS() {
+                let vertexpos = 0;
+                let colorpos = 0;
+                let numConnected = 0;
+
+                // Reset connections for all active particles
+                for (let i = 0; i < NUM_PARTICLES; i++) {
+                    particlesData[i].numConnections = 0;
+                }
+
+                // Update particle positions and check for connections
+                for (let i = 0; i < NUM_PARTICLES; i++) {
+                    const particleData = particlesData[i];
+
+                    // Update position
+                    particlePositions[i * 3] += particleData.velocity.x;
+                    particlePositions[i * 3 + 1] += particleData.velocity.y;
+                    particlePositions[i * 3 + 2] += particleData.velocity.z;
+
+                    // Boundary check and reverse velocity
+                    if (particlePositions[i * 3 + 1] < -AREA_HALF || particlePositions[i * 3 + 1] > AREA_HALF) {
+                        particleData.velocity.y = -particleData.velocity.y;
+                    }
+                    if (particlePositions[i * 3] < -AREA_HALF || particlePositions[i * 3] > AREA_HALF) {
+                        particleData.velocity.x = -particleData.velocity.x;
+                    }
+                    if (particlePositions[i * 3 + 2] < -AREA_HALF || particlePositions[i * 3 + 2] > AREA_HALF) {
+                        particleData.velocity.z = -particleData.velocity.z;
+                    }
+
+                    // Connect to other particles if within MIN_DISTANCE
+                    for (let j = i + 1; j < NUM_PARTICLES; j++) {
+                        const dx = particlePositions[i * 3] - particlePositions[j * 3];
+                        const dy = particlePositions[i * 3 + 1] - particlePositions[j * 3 + 1];
+                        const dz = particlePositions[i * 3 + 2] - particlePositions[j * 3 + 2];
+                        const dist = Math.sqrt(dx * dx + dy * dy + dz * dz);
+
+                        if (dist < MIN_DISTANCE) {
+                            const alpha = 1.0 - dist / MIN_DISTANCE; // Opacity based on distance
+
+                            // Add positions for the line segment
+                            positions[vertexpos++] = particlePositions[i * 3];
+                            positions[vertexpos++] = particlePositions[i * 3 + 1];
+                            positions[vertexpos++] = particlePositions[i * 3 + 2];
+
+                            positions[vertexpos++] = particlePositions[j * 3];
+                            positions[vertexpos++] = particlePositions[j * 3 + 1];
+                            positions[vertexpos++] = particlePositions[j * 3 + 2];
+
+                            // Set colors for the line segment (fading effect)
+                            const lineColor = new THREE.Color(0xADD8E6); // Light Blue for lines
+                            colors[colorpos++] = lineColor.r * alpha;
+                            colors[colorpos++] = lineColor.g * alpha;
+                            colors[colorpos++] = lineColor.b * alpha;
+
+                            colors[colorpos++] = lineColor.r * alpha;
+                            colors[colorpos++] = lineColor.g * alpha;
+                            colors[colorpos++] = lineColor.b * alpha;
+
+                            numConnected++;
+                        }
+                    }
+                }
+
+                // Update line geometry
+                linesMesh.geometry.setDrawRange(0, numConnected * 2);
+                linesMesh.geometry.attributes.position.needsUpdate = true;
+                linesMesh.geometry.attributes.color.needsUpdate = true;
+
+                // Update particle geometry
+                pointCloud.geometry.attributes.position.needsUpdate = true;
+
+                // Smoothly interpolate group rotation towards mouse position
+                const rotationSpeed = 0.03; // Controls how quickly it reacts to mouse
+                group.rotation.y += (mouseX * 0.05 - group.rotation.y) * rotationSpeed;
+                group.rotation.x += (mouseY * 0.05 - group.rotation.x) * rotationSpeed;
+
+                // Add a very subtle continuous rotation for inherent motion
+                group.rotation.y += 0.0001;
+                group.rotation.x += 0.00005;
+
+                renderer.render(scene, camera);
+            }
+
+            function onWindowResize() {
+                camera.aspect = window.innerWidth / window.innerHeight;
+                camera.updateProjectionMatrix();
+                renderer.setSize(window.innerWidth, window.innerHeight);
+            }
+
+            // --- Feature Toggle Logic ---
+            document.querySelectorAll('.toggle-feature-btn').forEach(button => {
+                button.addEventListener('click', function (e) {
+                    e.preventDefault();
+                    const featureId = this.getAttribute('data-feature-id');
+                    const featureDescriptionElement = this.closest('.feature-card').querySelector('.feature-description');
+                    const currentState = featureDescriptionElement.getAttribute('data-state');
+
+                    if (currentState === 'short') {
+                        featureDescriptionElement.innerHTML = featureContent[featureId].long;
+                        featureDescriptionElement.setAttribute('data-state', 'long');
+                        this.innerHTML = 'Less &rarr;';
+                    } else {
+                        featureDescriptionElement.innerHTML = featureContent[featureId].short;
+                        featureDescriptionElement.setAttribute('data-state', 'short');
+                        this.innerHTML = 'More &rarr;';
+                    }
+                });
+            });
+
+            // --- AI Analysis Examples Carousel Logic ---
+            let currentExampleIndex = 0;
+            const analysisExamples = document.querySelectorAll('.analysis-example-item');
+            const prevExampleBtn = $('prevExampleBtn');
+            const nextExampleBtn = $('nextExampleBtn');
+            const exampleCounter = $('exampleCounter');
+
+            function showAnalysisExample(index) {
+                analysisExamples.forEach((item, i) => {
+                    if (i === index) {
+                        item.classList.remove('hidden');
+                    } else {
+                        item.classList.add('hidden');
+                    }
+                });
+
+                prevExampleBtn.disabled = index === 0;
+                nextExampleBtn.disabled = index === analysisExamples.length - 1;
+                exampleCounter.textContent = `${index + 1} of ${analysisExamples.length}`;
+            }
+
             prevExampleBtn.addEventListener('click', () => {
                 if (currentExampleIndex > 0) {
                     currentExampleIndex--;
@@ -1083,11 +1440,9 @@
             // Initialize carousel on page load
             if (analysisExamples.length > 0) {
                 showAnalysisExample(currentExampleIndex);
->>>>>>> d36d7660
-            }
-
-            // Initialize
-            initializeWebSocket();
+            }
+
+            // --- Initial Setup ---
             populateTemplatesList();
             updateNavBar();
             navigateTo('home');
@@ -1095,9 +1450,6 @@
         });
     </script>
 </body>
-<<<<<<< HEAD
-=======
-
-
->>>>>>> d36d7660
+
+
 </html>